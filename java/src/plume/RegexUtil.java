package plume;

import java.util.regex.Pattern;
import java.util.regex.PatternSyntaxException;

/*>>>
import checkers.nullness.quals.*;
import checkers.regex.quals.*;
<<<<<<< HEAD
=======
import checkers.quals.EnsuresAnnotationIf;
import dataflow.quals.Pure;
>>>>>>> f6fbb0d2
*/

// This class should be kept in sync with checkers.regex.RegexUtil .

/**
 * Utility methods for regular expressions, most notably for testing whether
 * a string is a regular expression.
 * <p>
 *
 * For an example of intended use, see section <a
 * href="http://types.cs.washington.edu/checker-framework/current/checkers-manual.html#regexutil-methods">Testing
 * whether a string is a regular expression</a> in the Checker Framework
 * manual.
 */
public class RegexUtil {

  /**
   * A checked version of {@link PatternSyntaxException}.
   * <p>
   * This exception is useful when an illegal regex is detected but the
   * contextual information to report a helpful error message is not available
   * at the current depth in the call stack. By using a checked
   * PatternSyntaxException the error must be handled up the call stack where
   * a better error message can be reported.
   * <p>
   *
   * Typical usage is:
   * <pre>
   * void myMethod(...) throws CheckedPatternSyntaxException {
   *   ...
   *   if (! isRegex(myString)) {
   *     throw new CheckedPatternSyntaxException(...);
   *   }
   *   ... Pattern.compile(myString) ...
   * </pre>
   *
   * Simply calling <tt>Pattern.compile</tt> would have a similar effect,
   * in that <tt>PatternSyntaxException</tt> would be thrown at run time if
   * <tt>myString</tt> is not a regular expression.  There are two problems
   * with such an approach.  First, a client of <tt>myMethod</tt> might
   * forget to handle the exception, since <tt>PatternSyntaxException</tt>
   * is not checked.  Also, the Regex Checker would issue a warning about
   * the call to <tt>Pattern.compile</tt> that might throw an exception.
   * The above usage pattern avoids both problems.
   *
   * @see PatternSyntaxException
   */
  public static class CheckedPatternSyntaxException extends Exception {

    private static final long serialVersionUID = 6266881831979001480L;

    private final PatternSyntaxException pse;

    /**
     * Constructs a new CheckedPatternSyntaxException equivalent to the
     * given {@link PatternSyntaxException}.
     * <p>
     * Consider calling this constructor with the result of
     * {@link RegexUtil#regexError}.
     */
    public CheckedPatternSyntaxException(PatternSyntaxException pse) {
      this.pse = pse;
    }

    /**
     * Constructs a new CheckedPatternSyntaxException.
     *
     * @param desc A description of the error
     * @param regex The erroneous pattern
     * @param index The approximate index in the pattern of the error,
     *              or {@code -1} if the index is not known
     */
    public CheckedPatternSyntaxException(String desc, String regex, int index) {
      this(new PatternSyntaxException(desc, regex, index));
    }

    /**
     * Retrieves the description of the error.
     *
     * @return The description of the error
     */
    public String getDescription() {
      return pse.getDescription();
    }

    /**
     * Retrieves the error index.
     *
     * @return The approximate index in the pattern of the error, or {@code -1}
     *         if the index is not known
     */
    public int getIndex() {
      return pse.getIndex();
    }

    /**
     * Returns a multi-line string containing the description of the syntax
     * error and its index, the erroneous regular-expression pattern, and a
     * visual indication of the error index within the pattern.
     *
     * @return The full detail message
     */
    public String getMessage() {
      return pse.getMessage();
    }

    /**
     * Retrieves the erroneous regular-expression pattern.
     *
     * @return The erroneous pattern
     */
    public String getPattern() {
      return pse.getPattern();
    }
  }

  private RegexUtil() {
    throw new AssertionError("Class RegexUtil shouldn't be instantiated");
  }

  /**
   * Returns true if the argument is a syntactically valid regular
   * expression.
   */
  /*@Pure*/
  /*@EnsuresAnnotationIf(result=true, expression="#1", annotation=Regex.class)*/
  public static boolean isRegex(final String s) {
    return isRegex(s, 0);
  }

  /**
   * Returns true if the argument is a syntactically valid regular
   * expression with at least the given number of groups.
   */
  /*>>>
  @SuppressWarnings("regex")    // RegexUtil
  */
  /*@Pure*/
  /*@EnsuresAnnotationIf(result=true, expression="#1", annotation=Regex.class)*/
  public static boolean isRegex(String s, int groups) {
    Pattern p;
    try {
      p = Pattern.compile(s);
    } catch (PatternSyntaxException e) {
      return false;
    }
    return getGroupCount(p) >= groups;
  }

  /**
   * Returns true if the argument is a syntactically valid regular
   * expression.
   */
  /*>>>
  @SuppressWarnings("regex")    // RegexUtil
  */
  /*@Pure*/
  /*@EnsuresAnnotationIf(result=true, expression="#1", annotation=Regex.class)*/
  public static boolean isRegex(char c) {
    return isRegex(Character.toString(c));
  }

  /**
   * Returns null if the argument is a syntactically valid regular
   * expression. Otherwise returns a string describing why the argument is
   * not a regex.
   */
  /*>>>
  @SuppressWarnings("regex")    // RegexUtil
  */
  /*@Pure*/
  public static /*@Nullable*/ String regexError(String s) {
    return regexError(s, 0);
  }

  /**
   * Returns null if the argument is a syntactically valid regular
   * expression with at least the given number of groups. Otherwise returns
   * a string describing why the argument is not a regex.
   */
  /*>>>
  @SuppressWarnings("regex")    // RegexUtil
  */
  /*@Pure*/
  public static /*@Nullable*/ String regexError(String s, int groups) {
    try {
      Pattern p = Pattern.compile(s);
      int actualGroups = getGroupCount(p);
      if (actualGroups < groups) {
        return regexErrorMessage(s, groups, actualGroups);
      }
    } catch (PatternSyntaxException e) {
      return e.getMessage();
    }
    return null;
  }

  /**
   * Returns null if the argument is a syntactically valid regular
   * expression. Otherwise returns a PatternSyntaxException describing
   * why the argument is not a regex.
   */
  /*>>>
  @SuppressWarnings("regex")    // RegexUtil
  */
  /*@Pure*/
  public static /*@Nullable*/ PatternSyntaxException regexException(String s) {
    return regexException(s, 0);
  }

  /**
   * Returns null if the argument is a syntactically valid regular
   * expression with at least the given number of groups. Otherwise returns a
   * PatternSyntaxException describing why the argument is not a regex.
   */
  /*>>>
  @SuppressWarnings("regex")    // RegexUtil
  */
  /*@Pure*/
  public static /*@Nullable*/ PatternSyntaxException regexException(String s, int groups) {
    try {
      Pattern p = Pattern.compile(s);
      int actualGroups = getGroupCount(p);
      if (actualGroups < groups) {
        return new PatternSyntaxException(regexErrorMessage(s, groups, actualGroups), s, -1);
      }
    } catch (PatternSyntaxException pse) {
      return pse;
    }
    return null;
  }

  /**
   * Returns the argument as a {@code @Regex String} if it is a regex,
   * otherwise throws an error. The purpose of this method is to suppress Regex
   * Checker warnings. Once the the Regex Checker supports flow-sensitivity, it
   * should be very rarely needed.
   */
  /*@Pure*/
  public static /*@Regex*/ String asRegex(String s) {
    return asRegex(s, 0);
  }

  /**
   * Returns the argument as a {@code @Regex(groups) String} if it is a regex
   * with at least the given number of groups, otherwise throws an error. The
   * purpose of this method is to suppress Regex Checker warnings. Once the the
   * Regex Checker supports flow-sensitivity, it should be very rarely needed.
   */
  /*>>>
  @SuppressWarnings("regex")    // RegexUtil
  */
  /*@Pure*/
  public static /*@Regex*/ String asRegex(String s, int groups) {
    try {
      Pattern p = Pattern.compile(s);
      int actualGroups = getGroupCount(p);
      if (actualGroups < groups) {
        throw new Error(regexErrorMessage(s, groups, actualGroups));
      }
      return s;
    } catch (PatternSyntaxException e) {
      throw new Error(e);
    }
  }

  /**
   * Generates an error message for s when expectedGroups are needed, but s
   * only has actualGroups.
   */
  private static String regexErrorMessage(String s, int expectedGroups, int actualGroups) {
    return "regex \"" + s + "\" has " + actualGroups + " groups, but " +
        expectedGroups + " groups are needed.";
  }

  /**
   * Returns the count of groups in the argument.
   */
  private static int getGroupCount(Pattern p) {
    return p.matcher("").groupCount();
  }
}<|MERGE_RESOLUTION|>--- conflicted
+++ resolved
@@ -6,11 +6,8 @@
 /*>>>
 import checkers.nullness.quals.*;
 import checkers.regex.quals.*;
-<<<<<<< HEAD
-=======
 import checkers.quals.EnsuresAnnotationIf;
 import dataflow.quals.Pure;
->>>>>>> f6fbb0d2
 */
 
 // This class should be kept in sync with checkers.regex.RegexUtil .
@@ -147,9 +144,9 @@
    */
   /*>>>
   @SuppressWarnings("regex")    // RegexUtil
-  */
-  /*@Pure*/
-  /*@EnsuresAnnotationIf(result=true, expression="#1", annotation=Regex.class)*/
+  @Pure
+  @EnsuresAnnotationIf(result=true, expression="#1", annotation=Regex.class)
+  */
   public static boolean isRegex(String s, int groups) {
     Pattern p;
     try {
@@ -166,9 +163,9 @@
    */
   /*>>>
   @SuppressWarnings("regex")    // RegexUtil
-  */
-  /*@Pure*/
-  /*@EnsuresAnnotationIf(result=true, expression="#1", annotation=Regex.class)*/
+  @Pure
+  @EnsuresAnnotationIf(result=true, expression="#1", annotation=Regex.class)
+  */
   public static boolean isRegex(char c) {
     return isRegex(Character.toString(c));
   }
@@ -180,8 +177,8 @@
    */
   /*>>>
   @SuppressWarnings("regex")    // RegexUtil
-  */
-  /*@Pure*/
+  @Pure
+  */
   public static /*@Nullable*/ String regexError(String s) {
     return regexError(s, 0);
   }
@@ -215,8 +212,8 @@
    */
   /*>>>
   @SuppressWarnings("regex")    // RegexUtil
-  */
-  /*@Pure*/
+  @Pure
+  */
   public static /*@Nullable*/ PatternSyntaxException regexException(String s) {
     return regexException(s, 0);
   }
@@ -228,8 +225,8 @@
    */
   /*>>>
   @SuppressWarnings("regex")    // RegexUtil
-  */
-  /*@Pure*/
+  @Pure
+  */
   public static /*@Nullable*/ PatternSyntaxException regexException(String s, int groups) {
     try {
       Pattern p = Pattern.compile(s);
@@ -262,8 +259,8 @@
    */
   /*>>>
   @SuppressWarnings("regex")    // RegexUtil
-  */
-  /*@Pure*/
+  @Pure
+  */
   public static /*@Regex*/ String asRegex(String s, int groups) {
     try {
       Pattern p = Pattern.compile(s);
