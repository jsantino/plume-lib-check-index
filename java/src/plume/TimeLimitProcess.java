package plume;

import java.io.*;
import java.util.*;

/**
 * TimeLimitProcess is a subclass of Process such that the process is
 * killed if it runs for more than the specified number of milliseconds.
 * Wall clock seconds, not CPU seconds, are measured.
 * The process should already be started when TimeLimitProcess is invoked.
 * Typical use:
 * <pre>
 *   TimeLimitProcess p = new TimeLimitProcess(pb.start(), TIMEOUT_SEC * 1000);
 * </pre>
 *
 * PROBLEM: If the process is destroyed because it times out, then its
 * output is unreadable (Java code trying to read its output fails).  So,
 * either this code should busy-wait reading the standard and error outputs
 * and storing them away, or the client process should send its output to a
 * ByteArrayOutputStream or the like, which can be read after the process
 * terminates.
 **/

public class TimeLimitProcess extends Process {

  private Process p;
  private long timeLimit;
  private boolean timed_out;

  private Timer timer;

  /**
   * Creates a TimeLimitProcess with the given time limit, in wall clock
   * milliseconds.
   * Requires: p != null
   * @param timeLimit in milliseconds
   **/
  public TimeLimitProcess (Process p, long timeLimit) {
    this.p = p;
    timer = new Timer(true);
    this.timeLimit = timeLimit;
    // System.out.println ("new timelimit process, timeout = " + timeLimit);
    timer.schedule(new TPTimerTask(this), timeLimit);
    
  }

  /**
   * Returns true if the process has timed out (has run for more than the
   * timeLimit msecs specified in the constructor).
   */
  public boolean timed_out() {
    return (timed_out);
  }

  /**
   * Returns the timeout time in msecs.
   */
  public long timeout_msecs() {
    return (timeLimit);
  }

  /**
   * Kills the subprocess.
   * @see Process.destroy()
   **/
  public void destroy() {
    p.destroy();
  }

  /**
   * Returns the exit value for the subprocess.
   * @see Process.getErrorStream()
   */
<<<<<<< HEAD
  public int exitValue() {
    return p.exitValue();
=======
  int exitValue() {
    // I'm not sure whether this is necessary; the Process.destroy()
    // documentation doesn't specify the effect on the exit value.
    if ((p.exitValue() == 0) && timed_out) {
      return 255;
    } else {
      return p.exitValue();
    }
>>>>>>> befa4f9b
  }

  /**
   * Gets the error stream of the subprocess.
   * @see Process.getErrorStream()
   */
  public InputStream getErrorStream() {
    return p.getErrorStream();
  }

  /**
   * Gets the input stream of the subprocess.
   * @see Process.getInputStream()
   */
  public InputStream getInputStream() {
    return p.getInputStream();
  }

  /**
   * Gets the output stream of the subprocess.
   * @see Process.getOutputStream()
   */
  public OutputStream getOutputStream() {
    return p.getOutputStream();
  }

  /**
   * Causes the current thread to wait, if necessary, until the process represented by this Process object has terminated.
   * @see Process.waitFor()
   */
  public int waitFor() throws InterruptedException {
    return p.waitFor();
  }

  /**
   * @return true if the process if finished, false otherwise
   **/
  public boolean finished () {
    try {
      // Process.exitValue() throws an exception if the process is not
      // finished.
      p.exitValue();
      return true;
    } catch (IllegalThreadStateException ie) {
      return false;
    }
  }

  /**
   * This TimerTask destroys the process that is passed to it.
   **/
  private static class TPTimerTask extends TimerTask {
    TimeLimitProcess tp;
    public TPTimerTask(TimeLimitProcess tp) {
      this.tp = tp;
    }
    public void run() {
      // If exitValue is queried while the process is still running,
      // the IllegalThreadStateException will be thrown.  If that
      // happens, we kill the process and note that so callers can
      // tell that a timeout occurred.
      try {
        int exit = tp.p.exitValue();
        // System.out.println();
        // System.out.println("Process exited with status " + exit);
        // System.out.println();
      } catch (IllegalThreadStateException ie) {
        tp.p.destroy();
        tp.timed_out = true;
        //System.out.println("Terminated process after timelimit of "
        //                    + timeLimit + " msecs expired");
        //System.out.println();
      }
      this.cancel();
    }
  }
}<|MERGE_RESOLUTION|>--- conflicted
+++ resolved
@@ -71,11 +71,7 @@
    * Returns the exit value for the subprocess.
    * @see Process.getErrorStream()
    */
-<<<<<<< HEAD
   public int exitValue() {
-    return p.exitValue();
-=======
-  int exitValue() {
     // I'm not sure whether this is necessary; the Process.destroy()
     // documentation doesn't specify the effect on the exit value.
     if ((p.exitValue() == 0) && timed_out) {
@@ -83,7 +79,6 @@
     } else {
       return p.exitValue();
     }
->>>>>>> befa4f9b
   }
 
   /**
