--- conflicted
+++ resolved
@@ -77,18 +77,12 @@
  * in the usage message.  This can be useful for options that are
  * preliminary, experimental, or for internal purposes only.  The @{@link
  * Unpublicized} annotation must be specified in addition to the @{@link
-<<<<<<< HEAD
- * Option} annotation.  The usage() method takes an optional first argument
- * {@link usage(boolean,String...)} that causes it to report about
- * unpublicized options. <p> 
-=======
  * Option} annotation. <p>
  *
- * There are forms of the usage-message methods that include even
+ * There are forms of the usage-message methods that can include even
  * unpublicized options; for example, see {@link
  * #usage(boolean,String...)}.)
  * <p>
->>>>>>> 8e829a7c
  *
  * <b>Option groups</b> <p>
  * The @{@link OptionGroup} annotation can be used to assign a name to a set of
