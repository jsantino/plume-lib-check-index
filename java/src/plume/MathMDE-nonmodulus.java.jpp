#if 0
Do not attempt to compile this file with a Java compiler such as javac.
You first need to preprocess it with cpp, the C preprocessor.
The correct way to build the system is to run 'make'.
#endif

#include "MathMDE-help.java.jpp"


  /**
   * Return an array containing all the numbers <b>not</b> in its argument
   * array (which must be non-empty)
   * but in the argument's range; that is, bigger than its argument's
   * minimum value and smaller than its argument's maximum value.
   * The result contains no duplicates and is in order.
   * @param nums numbers to be excluded; length &gt; 0
   * @return the set: [min(nums)..max(nums)] - nums
   */
  @SuppressWarnings("index") // safe because it's a copy
  public static INT[] missing_numbers(INT /*@MinLen(1)*/ [] nums) {
    { // avoid modifying parameter
      @SuppressWarnings("index") // issue #21
      INT /*@MinLen(1)*/ [] nums_copy = new INT[nums.length];
      System.arraycopy(nums, 0, nums_copy, 0, nums.length);
      nums = nums_copy;
    }
    Arrays.sort(nums);
    INT min = nums[0];
    INT max = nums[nums.length-1];
    INT[] result = new INT[CastToInt(max - min + 1 - nums.length)];
    int result_index = 0;
    INT val = min;
    for (int i=0; i<nums.length; i++) {
      while (val < nums[i]) {
        result[result_index] = val;
        result_index++;
        val++;
      }
      if (val == nums[i]) {
        val++;
      }
    }
    if (result_index == result.length) {
      return result;
    } else {
      // There were duplicates in the nums array, so we didn't fill up
      // the result array.
      INT[] new_result = new INT[result_index];
      System.arraycopy(result, 0, new_result, 0, result_index);
      return new_result;
    }
  }


  /**
   * This iterator returns all the numbers *not* in its argument array
   * (which must be non-empty)
   * but in the argument's range; that is, bigger than its argument's
   * minimum value and smaller than its argument's maximum value.
   * The result contains no duplicates and is in order.
   * If boolean add_ends is set, then the bracketing endpoints are also
   * returned; otherwise, all returned values are between the minimum and
   * maximum of the original values.
   */
<<<<<<< HEAD
   @SuppressWarnings("index") 
=======
  @SuppressWarnings("index") // treatment of current_index is complex
>>>>>>> 28bb9b75
  static final class MissingNumbersIteratorINT implements Iterator<INTEGER> {
    // Exactly one of nums and nums_itor is non-null.
    INT /*@MonotonicNonNull*/ [] nums;
    /*@MonotonicNonNull*/ Iterator<INTEGER> nums_itor;
    INT current_nonmissing;
    INT current_missing;
    // Used only if nums != null.
    int current_index;
    boolean add_ends;

    /**
     * An iterator over all the numbers <b>not</b> in its original argument
     * array, but within its range.
     * @param nums a non-empty array
     * @param add_ends if true, include the bracketing endpoints
     */
<<<<<<< HEAD
=======
    @SuppressWarnings("index") // bug? 0 is an index for nums
>>>>>>> 28bb9b75
    MissingNumbersIteratorINT(INT /*@MinLen(1)*/ [] nums, boolean add_ends) {
      this.add_ends = add_ends;
      { // avoid modifying parameter
        @SuppressWarnings("index") // issue #21
        INT /*@MinLen(1)*/ [] nums_copy = new INT[nums.length];
        System.arraycopy(nums, 0, nums_copy, 0, nums.length);
        nums = nums_copy;
      }
      Arrays.sort(nums);
      current_index = 0;
      current_nonmissing = nums[current_index];
      if (add_ends) {
        current_missing = current_nonmissing - 1;
      } else {
        current_missing = current_nonmissing;
      }
      this.nums = nums;
    }

    // The argument iterator must return the Integers in sorted order
    MissingNumbersIteratorINT(Iterator<INTEGER> nums_itor, boolean add_ends) {
      this.add_ends = add_ends;
      if (!nums_itor.hasNext()) {
        throw new Error("No elements in nums_itor");
      }
      current_nonmissing = nums_itor.next().INTValue();
      if (add_ends) {
        current_missing = current_nonmissing - 1;
      } else {
        current_missing = current_nonmissing;
      }
      this.nums_itor = nums_itor;
      current_index = Integer.MIN_VALUE;
    }

    @SuppressWarnings("index")  // array length: nums is non-empty
    public boolean hasNext() {
      if (current_missing < current_nonmissing) {
        return true;
      }
      // This loop ("while" instead of "if") permits duplicates in nums.
      while (current_missing == current_nonmissing) {
        if (nums != null) {
          current_index++;
          if (current_index >= nums.length) {
            if (add_ends) {
              current_missing++;
              return true;
            } else {
              return false;
            }
          }
          current_nonmissing = nums[current_index];
        } else if (nums_itor != null) {
          if (!nums_itor.hasNext()) {
            if (add_ends) {
              current_missing++;
              return true;
            } else {
              return false;
            }
          }
          // prev_nonmissing is for testing only
          INT prev_nonmissing = current_nonmissing;
          current_nonmissing = nums_itor.next().INTValue();
          if (! (prev_nonmissing < current_nonmissing)) {
            throw new Error("Non-sorted Iterator supplied to " + stringify(MissingNumbersIteratorINT) + ": prev_nonmissing = " + prev_nonmissing + ", current_nonmissing = " + current_nonmissing);
          }
        } else {
          throw new Error("Can't happen");
        }
        current_missing++;
        return hasNext();
      }
      if (add_ends) {
        return (current_missing == current_nonmissing + 1);
      } else {
        throw new Error("Can't happen: " + current_missing + " " + current_nonmissing);
      }
    }

    public INTEGER next() {
      if (!hasNext()) {
        throw new NoSuchElementException();
      }
      INTEGER result = new INTEGER(current_missing);
      current_missing++;
      return result;
    }

    public void remove() {
      throw new UnsupportedOperationException();
    }
  }


  /**
   * Return a tuple of (r,m) where no number in NUMS is equal to r (mod
   * m) but all missing numbers in their range are.  Returns null if the
   * input array has 0 length.
   * @param nums the list of operands
   * @return a (remainder, modulus) pair that fails to match elements of nums
   */
<<<<<<< HEAD
  public static INT /*@Nullable*/ /*@MinLen(2)*/ [] nonmodulus_strict(INT /*@MinLen(1)*/ [] nums) {
=======
  public static INT /*@Nullable*/ /*@MinLen(2)*/ [] nonmodulus_strict(INT[] nums) {
>>>>>>> 28bb9b75
    // This implementation is particularly inefficient; find a better way to
    // compute this.  Perhaps obtain the new modulus numbers incrementally
    // instead of all at once.
    if (nums.length == 0) {
      return null;
    }
    INT range = ArraysMDE.element_range(nums);
    if (range > 65536) {
      return null;
    }
    return nonmodulus_strict_INT_internal(new MissingNumbersIteratorINT(nums, true));
  }

  private static INT /*@Nullable*/ /*@MinLen(2)*/ [] nonmodulus_strict_INT_internal(Iterator<INTEGER> missing) {
    // Must not use regular modulus:  that can produce errors, eg
    // nonmodulus_strict({1,2,3,5,6,7,9,11}) => {0,2}.  Thus, use
    // modulus_strict.
    UtilMDE.RemoveFirstAndLastIterator<INTEGER> missing_nums
      = new UtilMDE.RemoveFirstAndLastIterator<INTEGER>(missing);
    INT[] result = modulus_strict_INT(missing_nums, false);
    if (result == null) {
      return result;
    }
    if (! check_first_and_last_nonmodulus(result, missing_nums)) {
      return null;
    }

    return result;
  }

  /** The first argument is an array containing two elements. */
  private static boolean check_first_and_last_nonmodulus(INT /*@MinLen(2)*/ [] rm, UtilMDE.RemoveFirstAndLastIterator<INTEGER> rfali) {
    INT r = rm[0];
    INT m = rm[1];
    INT first = rfali.getFirst().INTValue();
    INT last = rfali.getLast().INTValue();
    return ((r != mod_positive(first, m))
            && (r != mod_positive(last, m)));
  }

  /**
   * Return a tuple of (r,m) where no number in NUMS is equal to r (mod
   * m) but all missing numbers in their range are.
   * @param nums the list of operands
   * @return a (remainder, modulus) pair that fails to match elements of nums
   */
  public static INT /*@Nullable*/ /*@MinLen(2)*/ [] nonmodulus_strict_INT(Iterator<INTEGER> nums) {
    return nonmodulus_strict_INT_internal(new MissingNumbersIteratorINT(nums, true));
  }


  // Old, slightly less efficient implementation that uses the version of
  // missing_numbers that returns an array instead of an Iterator.
  // /**
  //  * Return a tuple of (r,m) where no number in NUMS is equal to r (mod
  //  * m) but all missing numbers in their range are.
  //  */
<<<<<<< HEAD
  // public static INT /*@Nullable*/ /*@MinLen(2)*/ [] nonmodulus_strict(INT /*@MinLen(1)*/ [] nums) {
=======
  // public static INT /*@Nullable*/ /*@MinLen(2)*/ [] nonmodulus_strict(INT [] nums) {
>>>>>>> 28bb9b75
  //   // This implementation is particularly inefficient; find a better way to
  //   // compute this.  Perhaps obtain the new modulus numbers incrementally
  //   // instead of all at once.
  //   if (nums.length == 0) {
  //     return null;
  //   }
  //   INT range = ArraysMDE.element_range(nums);
  //   if (range > 65536) {
  //     return null;
  //   }
  //   return modulus(missing_numbers(nums));
  // }

  /**
   * Return a tuple of (r,m) where no number in NUMS is equal to r (mod m)
   * but for every number in NUMS, at least one is equal to every non-r remainder.
   * The modulus is chosen as small as possible, but no greater than half the
   * range of the input numbers (else null is returned).
   * @param nums the list of operands
   * @return a (remainder, modulus) pair that fails to match elements of nums
   */
  // This seems to give too many false positives (or maybe my probability
  // model was wrong); use nonmodulus_strict instead.
  public static INT /*@Nullable*/ /*@MinLen(2)*/ [] nonmodulus_nonstrict(INT[] nums) {
    if (nums.length < 4) {
      return null;
    }
    int max_modulus = CastToInt(Math.min(nums.length/2, ArraysMDE.element_range(nums)/2));

    // System.out.println("nums.length=" + nums.length + ", range=" + ArraysMDE.element_range(nums) + ", max_modulus=" + max_modulus);

    // no real sense checking 2, as common_modulus would have found it, but
    // include it to make this function stand on its own
    for (int m=2; m<=max_modulus; m++) {
      // System.out.println("Trying m=" + m);
      boolean[] has_modulus = new boolean[m]; // initialized to false?
      int num_nonmodulus = m;
      for (int i=0; i<nums.length; i++) {
        @SuppressWarnings("index") // mod_positive returns a value < m
        /*@IndexFor("has_modulus")*/ int rem = CastToInt(mod_positive(nums[i], m));
        if (!has_modulus[rem]) {
          has_modulus[rem] = true;
          num_nonmodulus--;
          // System.out.println("rem=" + rem + " for " + nums[i] + "; num_nonmodulus=" + num_nonmodulus);
          if (num_nonmodulus == 0) {
            // Quit as soon as we see every remainder instead of processing
            // each element of the input list.
            break;
          }
        }
      }
      // System.out.println("For m=" + m + ", num_nonmodulus=" + num_nonmodulus);
      if (num_nonmodulus == 1) {
        return new INT[] {ArraysMDE.indexOf(has_modulus, false), m};
      }
    }
    return null;
  }


#include "MathMDE-helpend.java.jpp"<|MERGE_RESOLUTION|>--- conflicted
+++ resolved
@@ -62,11 +62,7 @@
    * returned; otherwise, all returned values are between the minimum and
    * maximum of the original values.
    */
-<<<<<<< HEAD
-   @SuppressWarnings("index") 
-=======
   @SuppressWarnings("index") // treatment of current_index is complex
->>>>>>> 28bb9b75
   static final class MissingNumbersIteratorINT implements Iterator<INTEGER> {
     // Exactly one of nums and nums_itor is non-null.
     INT /*@MonotonicNonNull*/ [] nums;
@@ -83,10 +79,7 @@
      * @param nums a non-empty array
      * @param add_ends if true, include the bracketing endpoints
      */
-<<<<<<< HEAD
-=======
     @SuppressWarnings("index") // bug? 0 is an index for nums
->>>>>>> 28bb9b75
     MissingNumbersIteratorINT(INT /*@MinLen(1)*/ [] nums, boolean add_ends) {
       this.add_ends = add_ends;
       { // avoid modifying parameter
@@ -190,11 +183,7 @@
    * @param nums the list of operands
    * @return a (remainder, modulus) pair that fails to match elements of nums
    */
-<<<<<<< HEAD
-  public static INT /*@Nullable*/ /*@MinLen(2)*/ [] nonmodulus_strict(INT /*@MinLen(1)*/ [] nums) {
-=======
   public static INT /*@Nullable*/ /*@MinLen(2)*/ [] nonmodulus_strict(INT[] nums) {
->>>>>>> 28bb9b75
     // This implementation is particularly inefficient; find a better way to
     // compute this.  Perhaps obtain the new modulus numbers incrementally
     // instead of all at once.
@@ -252,11 +241,7 @@
   //  * Return a tuple of (r,m) where no number in NUMS is equal to r (mod
   //  * m) but all missing numbers in their range are.
   //  */
-<<<<<<< HEAD
-  // public static INT /*@Nullable*/ /*@MinLen(2)*/ [] nonmodulus_strict(INT /*@MinLen(1)*/ [] nums) {
-=======
   // public static INT /*@Nullable*/ /*@MinLen(2)*/ [] nonmodulus_strict(INT [] nums) {
->>>>>>> 28bb9b75
   //   // This implementation is particularly inefficient; find a better way to
   //   // compute this.  Perhaps obtain the new modulus numbers incrementally
   //   // instead of all at once.
